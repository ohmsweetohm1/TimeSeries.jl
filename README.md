Infrastructure code for getting data into a Julian data structure and
making basic transformations of that data. 

So far, there are handful of functions. The bang `!` version modifies a `DataFrame` with a new column. 

* `moving` and `moving!` 
* `lag` and `lag!` 
* `lead` and `lead!` 
* `simple_return` and `simple_return!` 
* `log_return` and `log_return!` 
* `equity` and `equity!` (works on prices) 
* `read_stock` that converts a csv file into a time series `DataFrame`    
 

#### TODO

* `upto` and `upto!` functions.
* `ema` function. (exponential moving average)

#### Demonstration


````julia
<<<<<<< HEAD

=======
>>>>>>> a64fb773
julia> using Thyme

julia> spx = read_stock("spx.csv");

julia> head(spx, 3)
3x7 DataFrame:
              Date  Open  High   Low Close   Volume Adj Close
[1,]    1970-01-02 92.06 93.54 91.79  93.0  8050000      93.0
[2,]    1970-01-05  93.0 94.25 92.53 93.46 11490000     93.46
[3,]    1970-01-06 93.46 93.81 92.13 92.82 11460000     92.82

julia> lead_closed = lead(spx["Close"], 1);

julia> tail(lead_closed)
7-element Float64 DataArray
 100.74
 100.95
 101.95
 102.21
 101.78
 102.09
 NA

julia> lagged_close = lag(spx["Close"],1);

julia> head(lagged_close)
6-element Float64 DataArray
 NA
 93.0
 93.46
 92.82
 92.63
 92.68
````

And to add a simple moving average ... 

````julia
julia> moving!(spx, "Adj Close", mean, 2);

julia> head(spx)
6x8 DataFrame:
              Date  Open  High   Low Close   Volume Adj Close mean_2
[1,]    1970-01-02 92.06 93.54 91.79  93.0  8050000      93.0     NA
[2,]    1970-01-05  93.0 94.25 92.53 93.46 11490000     93.46  93.23
[3,]    1970-01-06 93.46 93.81 92.13 92.82 11460000     92.82  93.14
[4,]    1970-01-07 92.82 93.38 91.93 92.63 10010000     92.63 92.725
[5,]    1970-01-08 92.63 93.47 91.99 92.68 10670000     92.68 92.655
[6,]    1970-01-09 92.68 93.25 91.82  92.4  9380000      92.4  92.54

````



<|MERGE_RESOLUTION|>--- conflicted
+++ resolved
@@ -21,10 +21,6 @@
 
 
 ````julia
-<<<<<<< HEAD
-
-=======
->>>>>>> a64fb773
 julia> using Thyme
 
 julia> spx = read_stock("spx.csv");
