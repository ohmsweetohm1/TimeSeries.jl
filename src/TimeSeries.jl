VERSION >= v"0.4.0-dev+6521" && __precompile__(true)

using Base.Dates

module TimeSeries

using Base.Dates

export TimeArray, AbstractTimeSeries,
<<<<<<< HEAD
       by, from, to, findwhen, find, timestamp, values, colnames, meta,
       lag, lead, diff, percentchange, moving, upto,
       uniformspaced, uniformspace, dropnan,
       basecall,
       merge, collapse,
       readtimearray, writetimearray
=======
       when, from, to, findwhen, findall, timestamp, values, colnames, meta,
       lag, lead, percentchange, moving, upto,
       basecall,
       merge, collapse,
       readtimearray,
       # deprecated
       by
>>>>>>> 07e5faea

###### include ##################

include(".timeseriesrc.jl")
include("timearray.jl")
include("split.jl") 
include("apply.jl")
include("combine.jl")
include("readwrite.jl")
include("utilities.jl")
include("deprecated.jl")

end<|MERGE_RESOLUTION|>--- conflicted
+++ resolved
@@ -7,22 +7,14 @@
 using Base.Dates
 
 export TimeArray, AbstractTimeSeries,
-<<<<<<< HEAD
-       by, from, to, findwhen, find, timestamp, values, colnames, meta,
+       when, from, to, findwhen, find, timestamp, values, colnames, meta,
        lag, lead, diff, percentchange, moving, upto,
        uniformspaced, uniformspace, dropnan,
        basecall,
        merge, collapse,
        readtimearray, writetimearray
-=======
-       when, from, to, findwhen, findall, timestamp, values, colnames, meta,
-       lag, lead, percentchange, moving, upto,
-       basecall,
-       merge, collapse,
-       readtimearray,
        # deprecated
        by
->>>>>>> 07e5faea
 
 ###### include ##################
 
