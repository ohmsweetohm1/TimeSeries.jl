# when ############################

when(ta::TimeArray, period::Function, t::Integer) =
    ta[findall(period.(timestamp(ta)) .== t)]
when(ta::TimeArray, period::Function, t::String) =
    ta[findall(period.(timestamp(ta)) .== t)]

# from, to ######################

from(ta::TimeArray{T,N,D}, d::D) where {T,N,D} =
    length(ta) == 0 ? ta :
    d < timestamp(ta)[1] ? ta :
    d > timestamp(ta)[end] ? ta[1:0] :
    ta[searchsortedfirst(timestamp(ta), d):end]

to(ta::TimeArray{T,N,D}, d::D) where {T,N,D} =
    length(ta) == 0 ? ta :
    d < timestamp(ta)[1] ? ta[1:0] :
    d > timestamp(ta)[end] ? ta :
    ta[1:searchsortedlast(timestamp(ta), d)]

###### findall ##################

Base.findall(ta::TimeArray{Bool,1}) = findall(values(ta))
Base.findall(f::Function, ta::TimeArray{T,1}) where {T} = findall(f, values(ta))
function Base.findall(f::Function, ta::TimeArray{T,2}) where {T}
    A = values(ta)
    collect(i for i in axes(A, 1) if f(view(A, i, :)))
end

###### findwhen #################

findwhen(ta::TimeArray{Bool,1}) = timestamp(ta)[findall(values(ta))]

###### head, tail ###########

@generated function head(ta::TimeArray{T,N}, n::Int=6) where {T,N}
    new_values = (N == 1) ? :(values(ta)[1:n]) : :(values(ta)[1:n, :])

    quote
        new_timestamp = timestamp(ta)[1:n]
        TimeArray(new_timestamp, $new_values, colnames(ta), meta(ta))
    end
end

@generated function tail(ta::TimeArray{T,N}, n::Int=6) where {T,N}
    new_values = (N == 1) ? :(values(ta)[start:end]) : :(values(ta)[start:end, :])

    quote
        start = length(ta) - n + 1
        new_timestamp = timestamp(ta)[start:end]
        TimeArray(new_timestamp, $new_values, colnames(ta), meta(ta))
    end
end

###### first, last ###########

Base.first(ta::TimeArray) = head(ta, 1)

Base.last(ta::TimeArray) = tail(ta, 1)


"""
    split(data::TimeSeries.TimeArray, period::Function)

Split `data` by `period` function, returns a vector of `TimeSeries.TimeArray`.

## Arguments

- `data::TimeSeries.TimeArray`: Data to split
- `period::Function`: Function, e.g. `Dates.day` that is used to split the `data`.
"""
<<<<<<< HEAD
split(data::TimeSeries.TimeArray, period::Function) = Iterators.map(i -> data[i], _split(TimeSeries.timestamp(data), period))

function _split(ts::AbstractVector, period::Function)
    isempty(ts) && return Int[]

=======
Base.split(data::TimeSeries.TimeArray, period::Function) = Iterators.map(i -> data[i], _split(TimeSeries.timestamp(data), period))

function _split(ts::AbstractVector{D}, period::Function) where {D<:TimeType}
>>>>>>> d887ea11
    m = length(ts)
    idx = UnitRange{Int}[]
    isempty(ts) && return idx

    sizehint!(idx, m)
    t0 = period(ts[1])
    j = 1
    for i in 1:(m-1)
        t1 = period(ts[i+1])
        t0 == t1 && continue
        push!(idx, j:i)
        j = i + 1
        t0 = t1
    end
    push!(idx, j:m)

    return Iterators.map(i -> ts[i], idx)
end<|MERGE_RESOLUTION|>--- conflicted
+++ resolved
@@ -70,32 +70,25 @@
 - `data::TimeSeries.TimeArray`: Data to split
 - `period::Function`: Function, e.g. `Dates.day` that is used to split the `data`.
 """
-<<<<<<< HEAD
-split(data::TimeSeries.TimeArray, period::Function) = Iterators.map(i -> data[i], _split(TimeSeries.timestamp(data), period))
-
-function _split(ts::AbstractVector, period::Function)
-    isempty(ts) && return Int[]
-
-=======
 Base.split(data::TimeSeries.TimeArray, period::Function) = Iterators.map(i -> data[i], _split(TimeSeries.timestamp(data), period))
 
 function _split(ts::AbstractVector{D}, period::Function) where {D<:TimeType}
->>>>>>> d887ea11
     m = length(ts)
     idx = UnitRange{Int}[]
-    isempty(ts) && return idx
 
-    sizehint!(idx, m)
-    t0 = period(ts[1])
-    j = 1
-    for i in 1:(m-1)
-        t1 = period(ts[i+1])
-        t0 == t1 && continue
-        push!(idx, j:i)
-        j = i + 1
-        t0 = t1
+    if !isempty(ts)
+        sizehint!(idx, m)
+        t0 = period(ts[1])
+        j = 1
+        for i in 1:(m-1)
+            t1 = period(ts[i+1])
+            t0 == t1 && continue
+            push!(idx, j:i)
+            j = i + 1
+            t0 = t1
+        end
+        push!(idx, j:m)
     end
-    push!(idx, j:m)
 
     return Iterators.map(i -> ts[i], idx)
 end