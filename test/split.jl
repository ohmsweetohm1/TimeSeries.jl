--- conflicted
+++ resolved
@@ -3,72 +3,38 @@
 facts("find methods") do
 
   context("findall returns correct row numbers array") do
-<<<<<<< HEAD
-     @fact cl[findall(cl .> op)].timestamp[1] --> Date(2000,1,3)
-     @fact length(findall(cl .> op))          --> 244
+      @fact cl[findall(cl .> op)].timestamp[1] --> Date(2000,1,3)
+      @fact length(findall(cl .> op))          --> 244
   end
 
   context("findwhen returns correct Dates array") do
-#     @fact findwhen(cl .> op)[1]      --> Date(2000,1,3)
-#     @fact length(findwhen(cl .> op)) --> 244 
-=======
-      @fact cl[findall(cl .> op)].timestamp[1] => Date(2000,1,3)
-      @fact length(findall(cl .> op))          => 244
-  end
-
-  context("findwhen returns correct Dates array") do
-      @fact findwhen(cl .> op)[1]      => Date(2000,1,3)
-      @fact length(findwhen(cl .> op)) => 244 
->>>>>>> 82337d7b
+      @fact findwhen(cl .> op)[1]      --> Date(2000,1,3)
+      @fact length(findwhen(cl .> op)) --> 244 
   end
 end
 
 facts("split date operations") do
 
-<<<<<<< HEAD
-  context("from and to correctly subset") do
-     @fact length(from(cl, 2001,12,28)) --> 2
-     @fact length(to(cl, 2000,1,4))     --> 2
-  end
-
-  context("bydate methods correctly subset") do
-     @fact by(cl,2001, period=year).timestamp[1]   --> Date(2001,1,2)
-     @fact by(cl,2, period=month).timestamp[1]     --> Date(2000,2,1)
-     @fact by(cl,4, period=day).timestamp[1]       --> Date(2000,1,4) 
-     @fact by(cl,5, period=dayofweek).timestamp[1] --> Date(2000,1,7)
-     @fact by(cl,4, period=dayofyear).timestamp[1] --> Date(2000,1,4)
-  end
-=======
     context("from and to correctly subset") do
-        @fact length(from(cl, 2001,12,28)) => 2
-        @fact length(to(cl, 2000,1,4))     => 2
+        @fact length(from(cl, 2001,12,28)) --> 2
+        @fact length(to(cl, 2000,1,4))     --> 2
     end
 
     context("bydate methods correctly subset") do
-        @fact by(cl,2001, period=year).timestamp[1]   => Date(2001,1,2)
-        @fact by(cl,2, period=month).timestamp[1]     => Date(2000,2,1)
-        @fact by(cl,4, period=day).timestamp[1]       => Date(2000,1,4) 
-        @fact by(cl,5, period=dayofweek).timestamp[1] => Date(2000,1,7)
-        @fact by(cl,4, period=dayofyear).timestamp[1] => Date(2000,1,4)
+        @fact by(cl,2001, period=year).timestamp[1]   --> Date(2001,1,2)
+        @fact by(cl,2, period=month).timestamp[1]     --> Date(2000,2,1)
+        @fact by(cl,4, period=day).timestamp[1]       --> Date(2000,1,4) 
+        @fact by(cl,5, period=dayofweek).timestamp[1] --> Date(2000,1,7)
+        @fact by(cl,4, period=dayofyear).timestamp[1] --> Date(2000,1,4)
     end
->>>>>>> 82337d7b
 end
 
 facts("element wrappers") do
 
-<<<<<<< HEAD
-  context("type element wrappers isolate elements") do
-     @fact isa(timestamp(cl), Array{Date,1})       --> true
-     @fact isa(values(cl), Array{Float64,1})       --> true
-     @fact isa(values(ohlc), Array{Float64,2})     --> true
-     @fact isa(colnames(cl), Array{UTF8String, 1}) --> true
-  end
-=======
     context("type element wrappers isolate elements") do
-        @fact isa(timestamp(cl), Array{Date,1})       => true
-        @fact isa(values(cl), Array{Float64,1})       => true
-        @fact isa(values(ohlc), Array{Float64,2})     => true
-        @fact isa(colnames(cl), Array{UTF8String, 1}) => true
+        @fact isa(timestamp(cl), Array{Date,1})       --> true
+        @fact isa(values(cl), Array{Float64,1})       --> true
+        @fact isa(values(ohlc), Array{Float64,2})     --> true
+        @fact isa(colnames(cl), Array{UTF8String, 1}) --> true
     end
->>>>>>> 82337d7b
 end